/*
 * Copyright (C) 2016 The Android Open Source Project
 *
 * Licensed under the Apache License, Version 2.0 (the "License");
 * you may not use this file except in compliance with the License.
 * You may obtain a copy of the License at
 *
 *      http://www.apache.org/licenses/LICENSE-2.0
 *
 * Unless requied by applicable law or agreed to in writing, software
 * distributed under the License is distributed on an "AS IS" BASIS,
 * WITHOUT WARRANTIES OR CONDITIONS OF ANY KIND, either express or implied.
 * See the License for the specific language governing permissions and
 * limitations under the License.
 *
 */

#include <arpa/inet.h>
#include <errno.h>
#include <netdb.h>
#include <stdarg.h>
#include <stdio.h>
#include <stdlib.h>
#include <unistd.h>

#include <cutils/sockets.h>
#include <android-base/stringprintf.h>
#include <private/android_filesystem_config.h>

#include <thread>

#include "NetdClient.h"

#include <gtest/gtest.h>
#define LOG_TAG "resolverTest"
#include <utils/Log.h>
#include <testUtil.h>

#include "dns_responder.h"
#include "resolv_params.h"

using android::base::StringPrintf;
using android::base::StringAppendF;

// TODO: make this dynamic and stop depending on implementation details.
#define TEST_OEM_NETWORK "oem29"
#define TEST_NETID 30

<<<<<<< HEAD
enum class ResponseCode : int {
    // Keep in sync with
    // frameworks/base/services/java/com/android/server/NetworkManagementService.java
    CommandOkay               = 200,
    DnsProxyQueryResult       = 222,

    DnsProxyOperationFailed   = 401,

    CommandSyntaxError        = 500,
    CommandParameterError     = 501
};

=======
// The only response code used in this test, see
// frameworks/base/services/java/com/android/server/NetworkManagementService.java
// for others.
static constexpr int ResponseCodeOK = 200;
>>>>>>> bd1fa022

// Returns ResponseCode.
int netdCommand(const char* sockname, const char* command) {
    int sock = socket_local_client(sockname,
                                   ANDROID_SOCKET_NAMESPACE_RESERVED,
                                   SOCK_STREAM);
    if (sock < 0) {
        perror("Error connecting");
        return -1;
    }

    // FrameworkListener expects the whole command in one read.
    char buffer[256];
    int nwritten = snprintf(buffer, sizeof(buffer), "0 %s", command);
    if (write(sock, buffer, nwritten + 1) < 0) {
        perror("Error sending netd command");
        close(sock);
        return -1;
    }

    int nread = read(sock, buffer, sizeof(buffer));
    if (nread < 0) {
        perror("Error reading response");
        close(sock);
        return -1;
    }
    close(sock);
    return atoi(buffer);
}


<<<<<<< HEAD
bool expectNetdResult(ResponseCode code, const char* sockname, const char* format, ...) {
=======
bool expectNetdResult(int expected, const char* sockname, const char* format, ...) {
>>>>>>> bd1fa022
    char command[256];
    va_list args;
    va_start(args, format);
    vsnprintf(command, sizeof(command), format, args);
    va_end(args);
    int result = netdCommand(sockname, command);
<<<<<<< HEAD
    int rc = static_cast<int>(code);
    EXPECT_EQ(rc, result) << command;
    return (200 <= rc && rc < 300);
=======
    EXPECT_EQ(expected, result) << command;
    return (200 <= expected && expected < 300);
>>>>>>> bd1fa022
}


class ResolverTest : public ::testing::Test {
protected:
    virtual void SetUp() {
        // Ensure resolutions go via proxy.
        setenv("ANDROID_DNS_MODE", "", 1);
        uid = getuid();
        pid = getpid();
        SetupOemNetwork();
    }

    virtual void TearDown() {
        TearDownOemNetwork();
        netdCommand("netd", "network destroy " TEST_OEM_NETWORK);
    }

    void SetupOemNetwork() {
        netdCommand("netd", "network destroy " TEST_OEM_NETWORK);
        if (expectNetdResult(ResponseCodeOK, "netd",
                             "network create %s", TEST_OEM_NETWORK)) {
            oemNetId = TEST_NETID;
        }
        setNetworkForProcess(oemNetId);
        ASSERT_EQ((unsigned) oemNetId, getNetworkForProcess());
    }

    void TearDownOemNetwork() {
        if (oemNetId != -1) {
            expectNetdResult(ResponseCodeOK, "netd",
                             "network destroy %s", TEST_OEM_NETWORK);
        }
    }

    bool SetResolversForNetwork(const std::vector<std::string>& searchDomains,
            const std::vector<std::string>& servers, const std::string& params) {
        // No use case for empty domains / servers (yet).
        if (searchDomains.empty() || servers.empty()) return false;

        std::string cmd = StringPrintf("resolver setnetdns %d \"%s", oemNetId,
                searchDomains[0].c_str());
        for (size_t i = 1 ; i < searchDomains.size() ; ++i) {
            cmd += " ";
            cmd += searchDomains[i];
        }
        cmd += "\" ";

        cmd += servers[0];
        for (size_t i = 1 ; i < servers.size() ; ++i) {
            cmd += " ";
            cmd += servers[i];
        }

        if (!params.empty()) {
            cmd += " --params \"";
            cmd += params;
            cmd += "\"";
        }

        int rv = netdCommand("netd", cmd.c_str());
        std::cout << "command: '" << cmd << "', rv = " << rv << "\n";
        if (rv != ResponseCodeOK) {
            return false;
        }
        return true;
    }

    bool FlushCache() const {
        return expectNetdResult(ResponseCodeOK, "netd", "resolver flushnet %d", oemNetId);
    }

<<<<<<< HEAD
    std::string ToString(const hostent* result) const {
        if (result == nullptr) return std::string();
        return std::string(result->h_name);
    }

    std::string ToString(const addrinfo* result) const {
        if (!result)
            return "<null>";
        sockaddr_in* addr = reinterpret_cast<sockaddr_in*>(result->ai_addr);
        return std::string(inet_ntoa(addr->sin_addr));
=======
    std::string ToString(const hostent* he) const {
        if (he == nullptr) return "<null>";
        char buffer[INET6_ADDRSTRLEN];
        if (!inet_ntop(he->h_addrtype, he->h_addr_list[0], buffer, sizeof(buffer))) {
            return "<invalid>";
        }
        return buffer;
    }

    std::string ToString(const addrinfo* ai) const {
        if (!ai)
            return "<null>";
        for (const auto* aip = ai ; aip != nullptr ; aip = aip->ai_next) {
            char host[NI_MAXHOST];
            int rv = getnameinfo(aip->ai_addr, aip->ai_addrlen, host, sizeof(host), nullptr, 0,
                    NI_NUMERICHOST);
            if (rv != 0)
                return gai_strerror(rv);
            return host;
        }
        return "<invalid>";
    }

    size_t GetNumQueries(const test::DNSResponder& dns, const char* name) const {
        auto queries = dns.queries();
        size_t found = 0;
        for (const auto& p : queries) {
            std::cout << "query " << p.first << "\n";
            if (p.first == name) {
                ++found;
            }
        }
        return found;
    }

    size_t GetNumQueriesForType(const test::DNSResponder& dns, ns_type type,
            const char* name) const {
        auto queries = dns.queries();
        size_t found = 0;
        for (const auto& p : queries) {
            std::cout << "query " << p.first << "\n";
            if (p.second == type && p.first == name) {
                ++found;
            }
        }
        return found;
>>>>>>> bd1fa022
    }

    int pid;
    int uid;
    int oemNetId = -1;
    const std::vector<std::string> mDefaultSearchDomains = { "example.com" };
    // <sample validity in s> <success threshold in percent> <min samples> <max samples>
    const std::string mDefaultParams = "300 25 8 8";
};

TEST_F(ResolverTest, GetHostByName) {
    const char* listen_addr = "127.0.0.3";
    const char* listen_srv = "53";
    const char* host_name = "hello.example.com.";
    test::DNSResponder dns(listen_addr, listen_srv, 250, ns_rcode::ns_r_servfail, 1.0);
    dns.addMapping(host_name, ns_type::ns_t_a, "1.2.3.3");
    ASSERT_TRUE(dns.startServer());
    std::vector<std::string> servers = { listen_addr };
    ASSERT_TRUE(SetResolversForNetwork(mDefaultSearchDomains, servers, mDefaultParams));

    dns.clearQueries();
    const hostent* result = gethostbyname("hello");
<<<<<<< HEAD
    auto queries = resp.queries();
    size_t found = 0;
    for (const auto& p : queries) {
        if (p.second == ns_type::ns_t_a && p.first == "hello.example.com.") {
            ++found;
        }
    }
    EXPECT_EQ(1U, found);
    ASSERT_FALSE(result == nullptr);
    ASSERT_EQ(4, result->h_length);
    ASSERT_FALSE(result->h_addr_list[0] == nullptr);
    EXPECT_EQ("hello.example.com", ToString(result));
=======
    EXPECT_EQ(1U, GetNumQueriesForType(dns, ns_type::ns_t_a, host_name));
    ASSERT_FALSE(result == nullptr);
    ASSERT_EQ(4, result->h_length);
    ASSERT_FALSE(result->h_addr_list[0] == nullptr);
    EXPECT_EQ("1.2.3.3", ToString(result));
>>>>>>> bd1fa022
    EXPECT_TRUE(result->h_addr_list[1] == nullptr);
    dns.stopServer();
}

TEST_F(ResolverTest, GetAddrInfo) {
    addrinfo* result = nullptr;

    const char* listen_addr = "127.0.0.4";
    const char* listen_srv = "53";
    const char* host_name = "howdie.example.com.";
    test::DNSResponder dns(listen_addr, listen_srv, 250,
                           ns_rcode::ns_r_servfail, 1.0);
    dns.addMapping(host_name, ns_type::ns_t_a, "1.2.3.4");
    dns.addMapping(host_name, ns_type::ns_t_aaaa, "::1.2.3.4");
    ASSERT_TRUE(dns.startServer());
    std::vector<std::string> servers = { listen_addr };
    ASSERT_TRUE(SetResolversForNetwork(mDefaultSearchDomains, servers, mDefaultParams));

    dns.clearQueries();
    EXPECT_EQ(0, getaddrinfo("howdie", nullptr, nullptr, &result));
<<<<<<< HEAD
    auto queries = resp.queries();
    size_t found = 0;
    for (const auto& p : queries) {
        if (p.first == "howdie.example.com.") {
            ++found;
        }
    }
=======
    size_t found = GetNumQueries(dns, host_name);
>>>>>>> bd1fa022
    EXPECT_LE(1U, found);
    // Could be A or AAAA
    std::string result_str = ToString(result);
    EXPECT_TRUE(result_str == "1.2.3.4" || result_str == "::1.2.3.4")
        << ", result_str='" << result_str << "'";
    if (result) freeaddrinfo(result);
    result = nullptr;

    // Verify that it's cached.
    size_t old_found = found;
    EXPECT_EQ(0, getaddrinfo("howdie", nullptr, nullptr, &result));
<<<<<<< HEAD
    queries = resp.queries();
    found = 0;
    for (const auto& p : queries) {
        if (p.first == "howdie.example.com.") {
            ++found;
        }
    }
=======
    found = GetNumQueries(dns, host_name);
    EXPECT_LE(1U, found);
>>>>>>> bd1fa022
    EXPECT_EQ(old_found, found);
    result_str = ToString(result);
    EXPECT_TRUE(result_str == "1.2.3.4" || result_str == "::1.2.3.4")
        << result_str;
    if (result) freeaddrinfo(result);
    result = nullptr;

    // Verify that cache can be flushed.
    dns.clearQueries();
    ASSERT_TRUE(FlushCache());
    dns.addMapping(host_name, ns_type::ns_t_a, "1.2.3.44");
    dns.addMapping(host_name, ns_type::ns_t_aaaa, "::1.2.3.44");

    EXPECT_EQ(0, getaddrinfo("howdie", nullptr, nullptr, &result));
<<<<<<< HEAD
    queries = resp.queries();
    found = 0;
    for (const auto& p : queries) {
        if (p.first == "howdie.example.com.") {
            ++found;
        }
    }
    EXPECT_LE(1U, found);
=======
    EXPECT_LE(1U, GetNumQueries(dns, host_name));
>>>>>>> bd1fa022
    // Could be A or AAAA
    result_str = ToString(result);
    EXPECT_TRUE(result_str == "1.2.3.44" || result_str == "::1.2.3.44")
        << ", result_str='" << result_str << "'";
    if (result) freeaddrinfo(result);
}

TEST_F(ResolverTest, GetAddrInfoV4) {
    addrinfo* result = nullptr;

    const char* listen_addr = "127.0.0.5";
    const char* listen_srv = "53";
    const char* host_name = "hola.example.com.";
    test::DNSResponder dns(listen_addr, listen_srv, 250,
                           ns_rcode::ns_r_servfail, 1.0);
    dns.addMapping(host_name, ns_type::ns_t_a, "1.2.3.5");
    ASSERT_TRUE(dns.startServer());
    std::vector<std::string> servers = { listen_addr };
    ASSERT_TRUE(SetResolversForNetwork(mDefaultSearchDomains, servers, mDefaultParams));

    addrinfo hints;
    memset(&hints, 0, sizeof(hints));
    hints.ai_family = AF_INET;
    EXPECT_EQ(0, getaddrinfo("hola", nullptr, &hints, &result));
    EXPECT_EQ(1U, GetNumQueries(dns, host_name));
    EXPECT_EQ("1.2.3.5", ToString(result));
    if (result) freeaddrinfo(result);
}

TEST_F(ResolverTest, MultidomainResolution) {
    std::vector<std::string> searchDomains = { "example1.com", "example2.com", "example3.com" };
    const char* listen_addr = "127.0.0.6";
    const char* listen_srv = "53";
    const char* host_name = "nihao.example2.com.";
    test::DNSResponder dns(listen_addr, listen_srv, 250,
                           ns_rcode::ns_r_servfail, 1.0);
    dns.addMapping(host_name, ns_type::ns_t_a, "1.2.3.3");
    ASSERT_TRUE(dns.startServer());
    std::vector<std::string> servers = { listen_addr };
    ASSERT_TRUE(SetResolversForNetwork(searchDomains, servers, mDefaultParams));

    dns.clearQueries();
    const hostent* result = gethostbyname("nihao");
    EXPECT_EQ(1U, GetNumQueriesForType(dns, ns_type::ns_t_a, host_name));
    ASSERT_FALSE(result == nullptr);
    ASSERT_EQ(4, result->h_length);
    ASSERT_FALSE(result->h_addr_list[0] == nullptr);
    EXPECT_EQ("1.2.3.3", ToString(result));
    EXPECT_TRUE(result->h_addr_list[1] == nullptr);
    dns.stopServer();
}

TEST_F(ResolverTest, GetAddrInfoV6_failing) {
    addrinfo* result = nullptr;

    const char* listen_addr0 = "127.0.0.7";
    const char* listen_addr1 = "127.0.0.8";
    const char* listen_srv = "53";
    const char* host_name = "ohayou.example.com.";
    test::DNSResponder dns0(listen_addr0, listen_srv, 250,
                            ns_rcode::ns_r_servfail, 0.0);
    test::DNSResponder dns1(listen_addr1, listen_srv, 250,
                            ns_rcode::ns_r_servfail, 1.0);
    dns0.addMapping(host_name, ns_type::ns_t_aaaa, "2001:db8::5");
    dns1.addMapping(host_name, ns_type::ns_t_aaaa, "2001:db8::6");
    ASSERT_TRUE(dns0.startServer());
    ASSERT_TRUE(dns1.startServer());
    std::vector<std::string> servers = { listen_addr0, listen_addr1 };
    // <sample validity in s> <success threshold in percent> <min samples> <max samples>
    unsigned sample_validity = 300;
    int success_threshold = 25;
    int sample_count = 8;
    std::string params = StringPrintf("%u %d %d %d", sample_validity, success_threshold,
            sample_count, sample_count);
    ASSERT_TRUE(SetResolversForNetwork(mDefaultSearchDomains, servers, params));

    // Repeatedly perform resolutions for non-existing domains until MAXNSSAMPLES resolutions have
    // reached the dns0, which is set to fail. No more requests should then arrive at that server
    // for the next sample_lifetime seconds.
    // TODO: This approach is implementation-dependent, change once metrics reporting is available.
    addrinfo hints;
    memset(&hints, 0, sizeof(hints));
    hints.ai_family = AF_INET6;
    for (int i = 0 ; i < sample_count ; ++i) {
        std::string domain = StringPrintf("nonexistent%d", i);
        getaddrinfo(domain.c_str(), nullptr, &hints, &result);
    }
<<<<<<< HEAD
    EXPECT_LE(1U, found);
    EXPECT_EQ("1.2.3.5", ToString(result));
=======
    // Due to 100% errors for all possible samples, the server should be ignored from now on and
    // only the second one used for all following queries, until NSSAMPLE_VALIDITY is reached.
    dns0.clearQueries();
    dns1.clearQueries();
    EXPECT_EQ(0, getaddrinfo("ohayou", nullptr, &hints, &result));
    EXPECT_EQ(0, GetNumQueries(dns0, host_name));
    EXPECT_EQ(1U, GetNumQueries(dns1, host_name));
>>>>>>> bd1fa022
    if (result) freeaddrinfo(result);
}

TEST_F(ResolverTest, GetAddrInfoV6_concurrent) {
    const char* listen_addr0 = "127.0.0.9";
    const char* listen_addr1 = "127.0.0.10";
    const char* listen_addr2 = "127.0.0.11";
    const char* listen_srv = "53";
    const char* host_name = "konbanha.example.com.";
    test::DNSResponder dns0(listen_addr0, listen_srv, 250,
                            ns_rcode::ns_r_servfail, 1.0);
    test::DNSResponder dns1(listen_addr1, listen_srv, 250,
                            ns_rcode::ns_r_servfail, 1.0);
    test::DNSResponder dns2(listen_addr2, listen_srv, 250,
                            ns_rcode::ns_r_servfail, 1.0);
    dns0.addMapping(host_name, ns_type::ns_t_aaaa, "2001:db8::5");
    dns1.addMapping(host_name, ns_type::ns_t_aaaa, "2001:db8::6");
    dns2.addMapping(host_name, ns_type::ns_t_aaaa, "2001:db8::7");
    ASSERT_TRUE(dns0.startServer());
    ASSERT_TRUE(dns1.startServer());
    ASSERT_TRUE(dns2.startServer());
    const std::vector<std::string> servers = { listen_addr0, listen_addr1, listen_addr2 };
    std::vector<std::thread> threads(10);
    for (std::thread& thread : threads) {
       thread = std::thread([this, &servers, &dns0, &dns1, &dns2]() {
            unsigned delay = arc4random_uniform(1*1000*1000); // <= 1s
            usleep(delay);
            std::vector<std::string> serverSubset;
            for (const auto& server : servers) {
                if (arc4random_uniform(2)) {
                    serverSubset.push_back(server);
                }
            }
            if (serverSubset.empty()) serverSubset = servers;
            ASSERT_TRUE(SetResolversForNetwork(mDefaultSearchDomains, serverSubset,
                    mDefaultParams));
            addrinfo hints;
            memset(&hints, 0, sizeof(hints));
            hints.ai_family = AF_INET6;
            addrinfo* result = nullptr;
            int rv = getaddrinfo("konbanha", nullptr, &hints, &result);
            EXPECT_EQ(0, rv) << "error [" << rv << "] " << gai_strerror(rv);
        });
    }
    for (std::thread& thread : threads) {
        thread.join();
    }
}<|MERGE_RESOLUTION|>--- conflicted
+++ resolved
@@ -46,25 +46,10 @@
 #define TEST_OEM_NETWORK "oem29"
 #define TEST_NETID 30
 
-<<<<<<< HEAD
-enum class ResponseCode : int {
-    // Keep in sync with
-    // frameworks/base/services/java/com/android/server/NetworkManagementService.java
-    CommandOkay               = 200,
-    DnsProxyQueryResult       = 222,
-
-    DnsProxyOperationFailed   = 401,
-
-    CommandSyntaxError        = 500,
-    CommandParameterError     = 501
-};
-
-=======
 // The only response code used in this test, see
 // frameworks/base/services/java/com/android/server/NetworkManagementService.java
 // for others.
 static constexpr int ResponseCodeOK = 200;
->>>>>>> bd1fa022
 
 // Returns ResponseCode.
 int netdCommand(const char* sockname, const char* command) {
@@ -96,25 +81,15 @@
 }
 
 
-<<<<<<< HEAD
-bool expectNetdResult(ResponseCode code, const char* sockname, const char* format, ...) {
-=======
 bool expectNetdResult(int expected, const char* sockname, const char* format, ...) {
->>>>>>> bd1fa022
     char command[256];
     va_list args;
     va_start(args, format);
     vsnprintf(command, sizeof(command), format, args);
     va_end(args);
     int result = netdCommand(sockname, command);
-<<<<<<< HEAD
-    int rc = static_cast<int>(code);
-    EXPECT_EQ(rc, result) << command;
-    return (200 <= rc && rc < 300);
-=======
     EXPECT_EQ(expected, result) << command;
     return (200 <= expected && expected < 300);
->>>>>>> bd1fa022
 }
 
 
@@ -187,18 +162,6 @@
         return expectNetdResult(ResponseCodeOK, "netd", "resolver flushnet %d", oemNetId);
     }
 
-<<<<<<< HEAD
-    std::string ToString(const hostent* result) const {
-        if (result == nullptr) return std::string();
-        return std::string(result->h_name);
-    }
-
-    std::string ToString(const addrinfo* result) const {
-        if (!result)
-            return "<null>";
-        sockaddr_in* addr = reinterpret_cast<sockaddr_in*>(result->ai_addr);
-        return std::string(inet_ntoa(addr->sin_addr));
-=======
     std::string ToString(const hostent* he) const {
         if (he == nullptr) return "<null>";
         char buffer[INET6_ADDRSTRLEN];
@@ -245,7 +208,6 @@
             }
         }
         return found;
->>>>>>> bd1fa022
     }
 
     int pid;
@@ -268,26 +230,11 @@
 
     dns.clearQueries();
     const hostent* result = gethostbyname("hello");
-<<<<<<< HEAD
-    auto queries = resp.queries();
-    size_t found = 0;
-    for (const auto& p : queries) {
-        if (p.second == ns_type::ns_t_a && p.first == "hello.example.com.") {
-            ++found;
-        }
-    }
-    EXPECT_EQ(1U, found);
-    ASSERT_FALSE(result == nullptr);
-    ASSERT_EQ(4, result->h_length);
-    ASSERT_FALSE(result->h_addr_list[0] == nullptr);
-    EXPECT_EQ("hello.example.com", ToString(result));
-=======
     EXPECT_EQ(1U, GetNumQueriesForType(dns, ns_type::ns_t_a, host_name));
     ASSERT_FALSE(result == nullptr);
     ASSERT_EQ(4, result->h_length);
     ASSERT_FALSE(result->h_addr_list[0] == nullptr);
     EXPECT_EQ("1.2.3.3", ToString(result));
->>>>>>> bd1fa022
     EXPECT_TRUE(result->h_addr_list[1] == nullptr);
     dns.stopServer();
 }
@@ -308,17 +255,7 @@
 
     dns.clearQueries();
     EXPECT_EQ(0, getaddrinfo("howdie", nullptr, nullptr, &result));
-<<<<<<< HEAD
-    auto queries = resp.queries();
-    size_t found = 0;
-    for (const auto& p : queries) {
-        if (p.first == "howdie.example.com.") {
-            ++found;
-        }
-    }
-=======
     size_t found = GetNumQueries(dns, host_name);
->>>>>>> bd1fa022
     EXPECT_LE(1U, found);
     // Could be A or AAAA
     std::string result_str = ToString(result);
@@ -330,18 +267,8 @@
     // Verify that it's cached.
     size_t old_found = found;
     EXPECT_EQ(0, getaddrinfo("howdie", nullptr, nullptr, &result));
-<<<<<<< HEAD
-    queries = resp.queries();
-    found = 0;
-    for (const auto& p : queries) {
-        if (p.first == "howdie.example.com.") {
-            ++found;
-        }
-    }
-=======
     found = GetNumQueries(dns, host_name);
     EXPECT_LE(1U, found);
->>>>>>> bd1fa022
     EXPECT_EQ(old_found, found);
     result_str = ToString(result);
     EXPECT_TRUE(result_str == "1.2.3.4" || result_str == "::1.2.3.4")
@@ -356,18 +283,7 @@
     dns.addMapping(host_name, ns_type::ns_t_aaaa, "::1.2.3.44");
 
     EXPECT_EQ(0, getaddrinfo("howdie", nullptr, nullptr, &result));
-<<<<<<< HEAD
-    queries = resp.queries();
-    found = 0;
-    for (const auto& p : queries) {
-        if (p.first == "howdie.example.com.") {
-            ++found;
-        }
-    }
-    EXPECT_LE(1U, found);
-=======
     EXPECT_LE(1U, GetNumQueries(dns, host_name));
->>>>>>> bd1fa022
     // Could be A or AAAA
     result_str = ToString(result);
     EXPECT_TRUE(result_str == "1.2.3.44" || result_str == "::1.2.3.44")
@@ -455,18 +371,13 @@
         std::string domain = StringPrintf("nonexistent%d", i);
         getaddrinfo(domain.c_str(), nullptr, &hints, &result);
     }
-<<<<<<< HEAD
-    EXPECT_LE(1U, found);
-    EXPECT_EQ("1.2.3.5", ToString(result));
-=======
     // Due to 100% errors for all possible samples, the server should be ignored from now on and
     // only the second one used for all following queries, until NSSAMPLE_VALIDITY is reached.
     dns0.clearQueries();
     dns1.clearQueries();
     EXPECT_EQ(0, getaddrinfo("ohayou", nullptr, &hints, &result));
-    EXPECT_EQ(0, GetNumQueries(dns0, host_name));
+    EXPECT_EQ(0U, GetNumQueries(dns0, host_name));
     EXPECT_EQ(1U, GetNumQueries(dns1, host_name));
->>>>>>> bd1fa022
     if (result) freeaddrinfo(result);
 }
 
