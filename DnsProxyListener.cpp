/*
 * Copyright (C) 2010 The Android Open Source Project
 *
 * Licensed under the Apache License, Version 2.0 (the "License");
 * you may not use this file except in compliance with the License.
 * You may obtain a copy of the License at
 *
 *      http://www.apache.org/licenses/LICENSE-2.0
 *
 * Unless required by applicable law or agreed to in writing, software
 * distributed under the License is distributed on an "AS IS" BASIS,
 * WITHOUT WARRANTIES OR CONDITIONS OF ANY KIND, either express or implied.
 * See the License for the specific language governing permissions and
 * limitations under the License.
 */

#include <arpa/inet.h>
#include <dirent.h>
#include <errno.h>
#include <linux/if.h>
#include <netdb.h>
#include <netinet/in.h>
#include <stdlib.h>
#include <sys/socket.h>
#include <sys/types.h>
#include <string.h>
#include <pthread.h>
#include <resolv_netid.h>
#include <net/if.h>

#define LOG_TAG "DnsProxyListener"
#define DBG 0
#define VDBG 0

#include <cutils/log.h>
#include <sysutils/SocketClient.h>

#include "NetdConstants.h"
#include "DnsProxyListener.h"
#include "ResponseCode.h"

DnsProxyListener::DnsProxyListener(const NetworkController* controller) :
                 FrameworkListener("dnsproxyd"),
                 mNetCtrl(controller) {
    registerCmd(new GetAddrInfoCmd(controller));
    registerCmd(new GetHostByAddrCmd(controller));
    registerCmd(new GetHostByNameCmd(controller));
}

DnsProxyListener::GetAddrInfoHandler::GetAddrInfoHandler(SocketClient *c,
                                                         char* host,
                                                         char* service,
                                                         struct addrinfo* hints,
                                                         unsigned netId)
        : mClient(c),
          mHost(host),
          mService(service),
          mHints(hints),
          mNetId(netId) {
}

DnsProxyListener::GetAddrInfoHandler::~GetAddrInfoHandler() {
    free(mHost);
    free(mService);
    free(mHints);
}

void DnsProxyListener::GetAddrInfoHandler::start() {
    pthread_t thread;
    pthread_create(&thread, NULL,
                   DnsProxyListener::GetAddrInfoHandler::threadStart, this);
    pthread_detach(thread);
}

void* DnsProxyListener::GetAddrInfoHandler::threadStart(void* obj) {
    GetAddrInfoHandler* handler = reinterpret_cast<GetAddrInfoHandler*>(obj);
    handler->run();
    delete handler;
    pthread_exit(NULL);
    return NULL;
}

// Sends 4 bytes of big-endian length, followed by the data.
// Returns true on success.
static bool sendLenAndData(SocketClient *c, const int len, const void* data) {
    uint32_t len_be = htonl(len);
    return c->sendData(&len_be, 4) == 0 &&
        (len == 0 || c->sendData(data, len) == 0);
}

// Returns true on success
static bool sendhostent(SocketClient *c, struct hostent *hp) {
    bool success = true;
    int i;
    if (hp->h_name != NULL) {
        success &= sendLenAndData(c, strlen(hp->h_name)+1, hp->h_name);
    } else {
        success &= sendLenAndData(c, 0, "") == 0;
    }

    for (i=0; hp->h_aliases[i] != NULL; i++) {
        success &= sendLenAndData(c, strlen(hp->h_aliases[i])+1, hp->h_aliases[i]);
    }
    success &= sendLenAndData(c, 0, ""); // null to indicate we're done

    uint32_t buf = htonl(hp->h_addrtype);
    success &= c->sendData(&buf, sizeof(buf)) == 0;

    buf = htonl(hp->h_length);
    success &= c->sendData(&buf, sizeof(buf)) == 0;

    for (i=0; hp->h_addr_list[i] != NULL; i++) {
        success &= sendLenAndData(c, 16, hp->h_addr_list[i]);
    }
    success &= sendLenAndData(c, 0, ""); // null to indicate we're done
    return success;
}

void DnsProxyListener::GetAddrInfoHandler::run() {
    if (DBG) {
<<<<<<< HEAD
        ALOGD("GetAddrInfoHandler, now for %s / %s / %s", mHost, mService, mIface);
    }

    char tmp[IF_NAMESIZE + 1];
    int mark = mMark;
    if (mIface == NULL) {
        //fall back to the per uid interface if no per pid interface exists
        if(!_resolv_get_pids_associated_interface(mPid, tmp, sizeof(tmp)))
            _resolv_get_uids_associated_interface(mUid, tmp, sizeof(tmp));
=======
        ALOGD("GetAddrInfoHandler, now for %s / %s / %u", mHost, mService, mNetId);
>>>>>>> 45d7b748
    }

    struct addrinfo* result = NULL;
    uint32_t rv = android_getaddrinfofornet(mHost, mService, mHints, mNetId, 0, &result);
    if (rv) {
        // getaddrinfo failed
        mClient->sendBinaryMsg(ResponseCode::DnsProxyOperationFailed, &rv, sizeof(rv));
    } else {
        bool success = !mClient->sendCode(ResponseCode::DnsProxyQueryResult);
        struct addrinfo* ai = result;
        while (ai && success) {
            success = sendLenAndData(mClient, sizeof(struct addrinfo), ai)
                && sendLenAndData(mClient, ai->ai_addrlen, ai->ai_addr)
                && sendLenAndData(mClient,
                                  ai->ai_canonname ? strlen(ai->ai_canonname) + 1 : 0,
                                  ai->ai_canonname);
            ai = ai->ai_next;
        }
        success = success && sendLenAndData(mClient, 0, "");
        if (!success) {
            ALOGW("Error writing DNS result to client");
        }
    }
    if (result) {
        freeaddrinfo(result);
    }
    mClient->decRef();
}

DnsProxyListener::GetAddrInfoCmd::GetAddrInfoCmd(const NetworkController* controller) :
    NetdCommand("getaddrinfo"),
    mNetCtrl(controller) {
}

int DnsProxyListener::GetAddrInfoCmd::runCommand(SocketClient *cli,
                                            int argc, char **argv) {
    if (DBG) {
        for (int i = 0; i < argc; i++) {
            ALOGD("argv[%i]=%s", i, argv[i]);
        }
    }
    if (argc != 8) {
        char* msg = NULL;
        asprintf( &msg, "Invalid number of arguments to getaddrinfo: %i", argc);
        ALOGW("%s", msg);
        cli->sendMsg(ResponseCode::CommandParameterError, msg, false);
        free(msg);
        return -1;
    }

    char* name = argv[1];
    if (strcmp("^", name) == 0) {
        name = NULL;
    } else {
        name = strdup(name);
    }

    char* service = argv[2];
    if (strcmp("^", service) == 0) {
        service = NULL;
    } else {
        service = strdup(service);
    }

    struct addrinfo* hints = NULL;
    int ai_flags = atoi(argv[3]);
    int ai_family = atoi(argv[4]);
    int ai_socktype = atoi(argv[5]);
    int ai_protocol = atoi(argv[6]);
    unsigned netId = strtoul(argv[7], NULL, 10);
    pid_t pid = cli->getPid();
    uid_t uid = cli->getUid();

    if (ai_flags != -1 || ai_family != -1 ||
        ai_socktype != -1 || ai_protocol != -1) {
        hints = (struct addrinfo*) calloc(1, sizeof(struct addrinfo));
        hints->ai_flags = ai_flags;
        hints->ai_family = ai_family;
        hints->ai_socktype = ai_socktype;
        hints->ai_protocol = ai_protocol;

        // Only implement AI_ADDRCONFIG if application is using default network since our
        // implementation only works on the default network.
        if ((hints->ai_flags & AI_ADDRCONFIG) && netId != mNetCtrl->getDefaultNetwork()) {
            hints->ai_flags &= ~AI_ADDRCONFIG;
        }
    }

    if (DBG) {
        ALOGD("GetAddrInfoHandler for %s / %s / %u / %d / %d",
             name ? name : "[nullhost]",
             service ? service : "[nullservice]",
             netId, pid, uid);
    }

    netId = mNetCtrl->getNetwork(uid, netId, pid, true);

    cli->incRef();
    DnsProxyListener::GetAddrInfoHandler* handler =
            new DnsProxyListener::GetAddrInfoHandler(cli, name, service, hints, netId);
    handler->start();

    return 0;
}

/*******************************************************
 *                  GetHostByName                      *
 *******************************************************/
DnsProxyListener::GetHostByNameCmd::GetHostByNameCmd(const NetworkController* controller) :
      NetdCommand("gethostbyname"),
      mNetCtrl(controller) {
}

int DnsProxyListener::GetHostByNameCmd::runCommand(SocketClient *cli,
                                            int argc, char **argv) {
    if (DBG) {
        for (int i = 0; i < argc; i++) {
            ALOGD("argv[%i]=%s", i, argv[i]);
        }
    }
    if (argc != 4) {
        char* msg = NULL;
        asprintf(&msg, "Invalid number of arguments to gethostbyname: %i", argc);
        ALOGW("%s", msg);
        cli->sendMsg(ResponseCode::CommandParameterError, msg, false);
        free(msg);
        return -1;
    }

    pid_t pid = cli->getPid();
    uid_t uid = cli->getUid();
    unsigned netId = strtoul(argv[1], NULL, 10);
    char* name = argv[2];
    int af = atoi(argv[3]);

    if (strcmp(name, "^") == 0) {
        name = NULL;
    } else {
        name = strdup(name);
    }

    netId = mNetCtrl->getNetwork(uid, netId, pid, true);

    cli->incRef();
    DnsProxyListener::GetHostByNameHandler* handler =
            new DnsProxyListener::GetHostByNameHandler(cli, name, af, netId);
    handler->start();

    return 0;
}

DnsProxyListener::GetHostByNameHandler::GetHostByNameHandler(SocketClient* c,
                                                             char* name,
                                                             int af,
                                                             unsigned netId)
        : mClient(c),
          mName(name),
          mAf(af),
          mNetId(netId) {
}

DnsProxyListener::GetHostByNameHandler::~GetHostByNameHandler() {
    free(mName);
}

void DnsProxyListener::GetHostByNameHandler::start() {
    pthread_t thread;
    pthread_create(&thread, NULL,
            DnsProxyListener::GetHostByNameHandler::threadStart, this);
    pthread_detach(thread);
}

void* DnsProxyListener::GetHostByNameHandler::threadStart(void* obj) {
    GetHostByNameHandler* handler = reinterpret_cast<GetHostByNameHandler*>(obj);
    handler->run();
    delete handler;
    pthread_exit(NULL);
    return NULL;
}

void DnsProxyListener::GetHostByNameHandler::run() {
    if (DBG) {
        ALOGD("DnsProxyListener::GetHostByNameHandler::run\n");
    }

    struct hostent* hp;

    hp = android_gethostbynamefornet(mName, mAf, mNetId, 0);

    if (DBG) {
        ALOGD("GetHostByNameHandler::run gethostbyname errno: %s hp->h_name = %s, name_len = %zu\n",
                hp ? "success" : strerror(errno),
                (hp && hp->h_name) ? hp->h_name : "null",
                (hp && hp->h_name) ? strlen(hp->h_name) + 1 : 0);
    }

    bool success = true;
    if (hp) {
        success = mClient->sendCode(ResponseCode::DnsProxyQueryResult) == 0;
        success &= sendhostent(mClient, hp);
    } else {
        success = mClient->sendBinaryMsg(ResponseCode::DnsProxyOperationFailed, NULL, 0) == 0;
    }

    if (!success) {
        ALOGW("GetHostByNameHandler: Error writing DNS result to client\n");
    }
    mClient->decRef();
}


/*******************************************************
 *                  GetHostByAddr                      *
 *******************************************************/
DnsProxyListener::GetHostByAddrCmd::GetHostByAddrCmd(const NetworkController* controller) :
        NetdCommand("gethostbyaddr"),
        mNetCtrl(controller) {
}

int DnsProxyListener::GetHostByAddrCmd::runCommand(SocketClient *cli,
                                            int argc, char **argv) {
    if (DBG) {
        for (int i = 0; i < argc; i++) {
            ALOGD("argv[%i]=%s", i, argv[i]);
        }
    }
    if (argc != 5) {
        char* msg = NULL;
        asprintf(&msg, "Invalid number of arguments to gethostbyaddr: %i", argc);
        ALOGW("%s", msg);
        cli->sendMsg(ResponseCode::CommandParameterError, msg, false);
        free(msg);
        return -1;
    }

    char* addrStr = argv[1];
    int addrLen = atoi(argv[2]);
    int addrFamily = atoi(argv[3]);
    pid_t pid = cli->getPid();
    uid_t uid = cli->getUid();
    unsigned netId = strtoul(argv[4], NULL, 10);

    void* addr = malloc(sizeof(struct in6_addr));
    errno = 0;
    int result = inet_pton(addrFamily, addrStr, addr);
    if (result <= 0) {
        char* msg = NULL;
        asprintf(&msg, "inet_pton(\"%s\") failed %s", addrStr, strerror(errno));
        ALOGW("%s", msg);
        cli->sendMsg(ResponseCode::OperationFailed, msg, false);
        free(addr);
        free(msg);
        return -1;
    }

    netId = mNetCtrl->getNetwork(uid, netId, pid, true);

    cli->incRef();
    DnsProxyListener::GetHostByAddrHandler* handler =
            new DnsProxyListener::GetHostByAddrHandler(cli, addr, addrLen, addrFamily, netId);
    handler->start();

    return 0;
}

DnsProxyListener::GetHostByAddrHandler::GetHostByAddrHandler(SocketClient* c,
                                                             void* address,
                                                             int   addressLen,
                                                             int   addressFamily,
                                                             unsigned netId)
        : mClient(c),
          mAddress(address),
          mAddressLen(addressLen),
          mAddressFamily(addressFamily),
          mNetId(netId) {
}

DnsProxyListener::GetHostByAddrHandler::~GetHostByAddrHandler() {
    free(mAddress);
}

void DnsProxyListener::GetHostByAddrHandler::start() {
    pthread_t thread;
    pthread_create(&thread, NULL,
                   DnsProxyListener::GetHostByAddrHandler::threadStart, this);
    pthread_detach(thread);
}

void* DnsProxyListener::GetHostByAddrHandler::threadStart(void* obj) {
    GetHostByAddrHandler* handler = reinterpret_cast<GetHostByAddrHandler*>(obj);
    handler->run();
    delete handler;
    pthread_exit(NULL);
    return NULL;
}

void DnsProxyListener::GetHostByAddrHandler::run() {
    if (DBG) {
        ALOGD("DnsProxyListener::GetHostByAddrHandler::run\n");
    }
<<<<<<< HEAD

    char tmp[IF_NAMESIZE + 1];
    int mark = mMark;
    if (mIface == NULL) {
        //fall back to the per uid interface if no per pid interface exists
        if(!_resolv_get_pids_associated_interface(mPid, tmp, sizeof(tmp)))
            _resolv_get_uids_associated_interface(mUid, tmp, sizeof(tmp));
    }
=======
>>>>>>> 45d7b748
    struct hostent* hp;

    // NOTE gethostbyaddr should take a void* but bionic thinks it should be char*
    hp = android_gethostbyaddrfornet((char*)mAddress, mAddressLen, mAddressFamily, mNetId, 0);

    if (DBG) {
        ALOGD("GetHostByAddrHandler::run gethostbyaddr errno: %s hp->h_name = %s, name_len = %zu\n",
                hp ? "success" : strerror(errno),
                (hp && hp->h_name) ? hp->h_name : "null",
                (hp && hp->h_name) ? strlen(hp->h_name) + 1 : 0);
    }

    bool success = true;
    if (hp) {
        success = mClient->sendCode(ResponseCode::DnsProxyQueryResult) == 0;
        success &= sendhostent(mClient, hp);
    } else {
        success = mClient->sendBinaryMsg(ResponseCode::DnsProxyOperationFailed, NULL, 0) == 0;
    }

    if (!success) {
        ALOGW("GetHostByAddrHandler: Error writing DNS result to client\n");
    }
    mClient->decRef();
}<|MERGE_RESOLUTION|>--- conflicted
+++ resolved
@@ -118,19 +118,7 @@
 
 void DnsProxyListener::GetAddrInfoHandler::run() {
     if (DBG) {
-<<<<<<< HEAD
-        ALOGD("GetAddrInfoHandler, now for %s / %s / %s", mHost, mService, mIface);
-    }
-
-    char tmp[IF_NAMESIZE + 1];
-    int mark = mMark;
-    if (mIface == NULL) {
-        //fall back to the per uid interface if no per pid interface exists
-        if(!_resolv_get_pids_associated_interface(mPid, tmp, sizeof(tmp)))
-            _resolv_get_uids_associated_interface(mUid, tmp, sizeof(tmp));
-=======
         ALOGD("GetAddrInfoHandler, now for %s / %s / %u", mHost, mService, mNetId);
->>>>>>> 45d7b748
     }
 
     struct addrinfo* result = NULL;
@@ -431,17 +419,6 @@
     if (DBG) {
         ALOGD("DnsProxyListener::GetHostByAddrHandler::run\n");
     }
-<<<<<<< HEAD
-
-    char tmp[IF_NAMESIZE + 1];
-    int mark = mMark;
-    if (mIface == NULL) {
-        //fall back to the per uid interface if no per pid interface exists
-        if(!_resolv_get_pids_associated_interface(mPid, tmp, sizeof(tmp)))
-            _resolv_get_uids_associated_interface(mUid, tmp, sizeof(tmp));
-    }
-=======
->>>>>>> 45d7b748
     struct hostent* hp;
 
     // NOTE gethostbyaddr should take a void* but bionic thinks it should be char*
