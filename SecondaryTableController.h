--- conflicted
+++ resolved
@@ -30,11 +30,6 @@
 #endif
 
 static const int BASE_TABLE_NUMBER = 60;
-<<<<<<< HEAD
-static const int PROTECT_MARK = 0x1;
-=======
-static int MAX_TABLE_NUMBER = BASE_TABLE_NUMBER + INTERFACES_TRACKED;
->>>>>>> 76f33f0a
 static const char *EXEMPT_PRIO = "99";
 static const char *RULE_PRIO = "100";
 
